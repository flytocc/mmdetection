--- conflicted
+++ resolved
@@ -29,20 +29,14 @@
                           DeformableDetrTransformerDecoderLayer,
                           DeformableDetrTransformerEncoder,
                           DeformableDetrTransformerEncoderLayer,
-                          DetrTransformerDecoder, DetrTransformerDecoderLayer,
-                          DetrTransformerEncoder, DetrTransformerEncoderLayer,
-                          DinoTransformerDecoder, DynamicConv,
-                          Mask2FormerTransformerDecoder,
+                          DeqRTDETRTransformerDecoder, DetrTransformerDecoder,
+                          DetrTransformerDecoderLayer, DetrTransformerEncoder,
+                          DetrTransformerEncoderLayer, DinoTransformerDecoder,
+                          DynamicConv, Mask2FormerTransformerDecoder,
                           Mask2FormerTransformerDecoderLayer,
                           Mask2FormerTransformerEncoder, PatchEmbed,
-<<<<<<< HEAD
-                          PatchMerging, RTDETRTHybridEncoder,
-                          RTDETRTransformerDecoder,
-                          DeqRTDETRTransformerDecoder, coordinate_to_encoding,
-=======
                           PatchMerging, RTDETRHybridEncoder,
                           RTDETRTransformerDecoder, coordinate_to_encoding,
->>>>>>> 5f86a927
                           inverse_sigmoid, nchw_to_nlc, nlc_to_nchw)
 
 # yapf: enable
@@ -68,11 +62,6 @@
     'ConditionalDetrTransformerDecoderLayer', 'DinoTransformerDecoder',
     'CdnQueryGenerator', 'Mask2FormerTransformerEncoder',
     'Mask2FormerTransformerDecoderLayer', 'Mask2FormerTransformerDecoder',
-<<<<<<< HEAD
-    'SinePositionalEncoding3D', 'FrozenBatchNorm2d', 'RTDETRTHybridEncoder',
+    'SinePositionalEncoding3D', 'FrozenBatchNorm2d', 'RTDETRHybridEncoder',
     'RTDETRTransformerDecoder', 'DeqRTDETRTransformerDecoder'
-=======
-    'SinePositionalEncoding3D', 'FrozenBatchNorm2d', 'RTDETRHybridEncoder',
-    'RTDETRTransformerDecoder'
->>>>>>> 5f86a927
 ]