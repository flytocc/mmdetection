# Copyright (c) OpenMMLab. All rights reserved.
from .conditional_detr_layers import (ConditionalDetrTransformerDecoder,
                                      ConditionalDetrTransformerDecoderLayer)
from .dab_detr_layers import (DABDetrTransformerDecoder,
                              DABDetrTransformerDecoderLayer,
                              DABDetrTransformerEncoder)
from .ddq_detr_layers import DDQTransformerDecoder
from .deformable_detr_layers import (DeformableDetrTransformerDecoder,
                                     DeformableDetrTransformerDecoderLayer,
                                     DeformableDetrTransformerEncoder,
                                     DeformableDetrTransformerEncoderLayer)
from .detr_layers import (DetrTransformerDecoder, DetrTransformerDecoderLayer,
                          DetrTransformerEncoder, DetrTransformerEncoderLayer)
from .dino_layers import CdnQueryGenerator, DinoTransformerDecoder
from .grounding_dino_layers import (GroundingDinoTransformerDecoder,
                                    GroundingDinoTransformerDecoderLayer,
                                    GroundingDinoTransformerEncoder)
from .mask2former_layers import (Mask2FormerTransformerDecoder,
                                 Mask2FormerTransformerDecoderLayer,
                                 Mask2FormerTransformerEncoder)
<<<<<<< HEAD
from .rtdetr_layers import (RTDETRTHybridEncoder, RTDETRTransformerDecoder,
                            DeqRTDETRTransformerDecoder)
=======
from .rtdetr_layers import RTDETRHybridEncoder, RTDETRTransformerDecoder
>>>>>>> 5f86a927
from .utils import (MLP, AdaptivePadding, ConditionalAttention, DynamicConv,
                    PatchEmbed, PatchMerging, coordinate_to_encoding,
                    inverse_sigmoid, nchw_to_nlc, nlc_to_nchw)

__all__ = [
    'nlc_to_nchw', 'nchw_to_nlc', 'AdaptivePadding', 'PatchEmbed',
    'PatchMerging', 'inverse_sigmoid', 'DynamicConv', 'MLP',
    'DetrTransformerEncoder', 'DetrTransformerDecoder',
    'DetrTransformerEncoderLayer', 'DetrTransformerDecoderLayer',
    'DeformableDetrTransformerEncoder', 'DeformableDetrTransformerDecoder',
    'DeformableDetrTransformerEncoderLayer',
    'DeformableDetrTransformerDecoderLayer', 'coordinate_to_encoding',
    'ConditionalAttention', 'DABDetrTransformerDecoderLayer',
    'DABDetrTransformerDecoder', 'DABDetrTransformerEncoder',
    'DDQTransformerDecoder', 'ConditionalDetrTransformerDecoder',
    'ConditionalDetrTransformerDecoderLayer', 'DinoTransformerDecoder',
    'CdnQueryGenerator', 'Mask2FormerTransformerEncoder',
    'Mask2FormerTransformerDecoderLayer', 'Mask2FormerTransformerDecoder',
    'GroundingDinoTransformerDecoderLayer', 'GroundingDinoTransformerEncoder',
<<<<<<< HEAD
    'GroundingDinoTransformerDecoder', 'RTDETRTHybridEncoder',
    'RTDETRTransformerDecoder', 'DeqRTDETRTransformerDecoder'
=======
    'GroundingDinoTransformerDecoder', 'RTDETRHybridEncoder',
    'RTDETRTransformerDecoder'
>>>>>>> 5f86a927
]<|MERGE_RESOLUTION|>--- conflicted
+++ resolved
@@ -18,12 +18,8 @@
 from .mask2former_layers import (Mask2FormerTransformerDecoder,
                                  Mask2FormerTransformerDecoderLayer,
                                  Mask2FormerTransformerEncoder)
-<<<<<<< HEAD
-from .rtdetr_layers import (RTDETRTHybridEncoder, RTDETRTransformerDecoder,
-                            DeqRTDETRTransformerDecoder)
-=======
-from .rtdetr_layers import RTDETRHybridEncoder, RTDETRTransformerDecoder
->>>>>>> 5f86a927
+from .rtdetr_layers import (DeqRTDETRTransformerDecoder, RTDETRHybridEncoder,
+                            RTDETRTransformerDecoder)
 from .utils import (MLP, AdaptivePadding, ConditionalAttention, DynamicConv,
                     PatchEmbed, PatchMerging, coordinate_to_encoding,
                     inverse_sigmoid, nchw_to_nlc, nlc_to_nchw)
@@ -43,11 +39,6 @@
     'CdnQueryGenerator', 'Mask2FormerTransformerEncoder',
     'Mask2FormerTransformerDecoderLayer', 'Mask2FormerTransformerDecoder',
     'GroundingDinoTransformerDecoderLayer', 'GroundingDinoTransformerEncoder',
-<<<<<<< HEAD
-    'GroundingDinoTransformerDecoder', 'RTDETRTHybridEncoder',
+    'GroundingDinoTransformerDecoder', 'RTDETRHybridEncoder',
     'RTDETRTransformerDecoder', 'DeqRTDETRTransformerDecoder'
-=======
-    'GroundingDinoTransformerDecoder', 'RTDETRHybridEncoder',
-    'RTDETRTransformerDecoder'
->>>>>>> 5f86a927
 ]